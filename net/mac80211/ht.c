--- conflicted
+++ resolved
@@ -164,10 +164,5 @@
 			___ieee80211_stop_tx_ba_session(sta, tid,
 							WLAN_BACK_RECIPIENT);
 		spin_unlock_bh(&sta->lock);
-<<<<<<< HEAD
-		ieee80211_stop_tx_ba_session(&sta->sta, tid,
-					     WLAN_BACK_RECIPIENT);
-=======
->>>>>>> b2722b1c
 	}
 }