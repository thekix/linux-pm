<<<<<<< HEAD
/*
 * Copyright (C) 2006 Atmark Techno, Inc.
 *	Yasushi SHOJI <yashi@atmark-techno.com>
 *	Tetsuya OHKAWA <tetsuya@atmark-techno.com>
 *
 * This file is subject to the terms and conditions of the GNU General Public
 * License. See the file "COPYING" in the main directory of this archive
 * for more details.
 */

#ifndef _ASM_MICROBLAZE_SIGNAL_H
#define _ASM_MICROBLAZE_SIGNAL_H

#define SIGHUP		1
#define SIGINT		2
#define SIGQUIT		3
#define SIGILL		4
#define SIGTRAP		5
#define SIGABRT		6
#define SIGIOT		6
#define SIGBUS		7
#define SIGFPE		8
#define SIGKILL		9
#define SIGUSR1		10
#define SIGSEGV		11
#define SIGUSR2		12
#define SIGPIPE		13
#define SIGALRM		14
#define SIGTERM		15
#define SIGSTKFLT	16
#define SIGCHLD		17
#define SIGCONT		18
#define SIGSTOP		19
#define SIGTSTP		20
#define SIGTTIN		21
#define SIGTTOU		22
#define SIGURG		23
#define SIGXCPU		24
#define SIGXFSZ		25
#define SIGVTALRM	26
#define SIGPROF		27
#define SIGWINCH	28
#define SIGIO		29
#define SIGPOLL		SIGIO
/*
#define SIGLOST		29
*/
#define SIGPWR		30
#define SIGSYS		31
#define	SIGUNUSED	31

/* These should not be considered constants from userland. */
#define SIGRTMIN	32
#define SIGRTMAX	_NSIG

/*
 * SA_FLAGS values:
 *
 * SA_ONSTACK indicates that a registered stack_t will be used.
 * SA_RESTART flag to get restarting signals (which were the default long ago)
 * SA_NOCLDSTOP flag to turn off SIGCHLD when children stop.
 * SA_RESETHAND clears the handler when the signal is delivered.
 * SA_NOCLDWAIT flag on SIGCHLD to inhibit zombies.
 * SA_NODEFER prevents the current signal from being masked in the handler.
 *
 * SA_ONESHOT and SA_NOMASK are the historical Linux names for the Single
 * Unix names RESETHAND and NODEFER respectively.
 */
#define SA_NOCLDSTOP	0x00000001
#define SA_NOCLDWAIT	0x00000002
#define SA_SIGINFO	0x00000004
#define SA_ONSTACK	0x08000000
#define SA_RESTART	0x10000000
#define SA_NODEFER	0x40000000
#define SA_RESETHAND	0x80000000

#define SA_NOMASK	SA_NODEFER
#define SA_ONESHOT	SA_RESETHAND

#define SA_RESTORER	0x04000000

/*
 * sigaltstack controls
 */
#define SS_ONSTACK	1
#define SS_DISABLE	2

#define MINSIGSTKSZ	2048
#define SIGSTKSZ	8192

# ifndef __ASSEMBLY__
# include <linux/types.h>
# include <asm-generic/signal-defs.h>

/* Avoid too many header ordering problems. */
struct siginfo;

#  ifdef __KERNEL__
/*
 * Most things should be clean enough to redefine this at will, if care
 * is taken to make libc match.
 */
#  define _NSIG		64
#  define _NSIG_BPW	32
#  define _NSIG_WORDS	(_NSIG / _NSIG_BPW)

typedef unsigned long old_sigset_t; /* at least 32 bits */

typedef struct {
	unsigned long sig[_NSIG_WORDS];
} sigset_t;

struct old_sigaction {
	__sighandler_t sa_handler;
	old_sigset_t sa_mask;
	unsigned long sa_flags;
	void (*sa_restorer)(void);
};

struct sigaction {
	__sighandler_t sa_handler;
	unsigned long sa_flags;
	void (*sa_restorer)(void);
	sigset_t sa_mask; /* mask last for extensibility */
};

struct k_sigaction {
	struct sigaction sa;
};

#  include <asm/sigcontext.h>
#  undef __HAVE_ARCH_SIG_BITOPS

#  define ptrace_signal_deliver(regs, cookie) do { } while (0)

#  else /* !__KERNEL__ */

/* Here we must cater to libcs that poke about in kernel headers. */

#  define NSIG		32
typedef unsigned long sigset_t;

struct sigaction {
	union {
	__sighandler_t _sa_handler;
	void (*_sa_sigaction)(int, struct siginfo *, void *);
	} _u;
	sigset_t sa_mask;
	unsigned long sa_flags;
	void (*sa_restorer)(void);
};

#  define sa_handler	_u._sa_handler
#  define sa_sigaction	_u._sa_sigaction

#  endif /* __KERNEL__ */

typedef struct sigaltstack {
	void *ss_sp;
	int ss_flags;
	size_t ss_size;
} stack_t;

# endif /* __ASSEMBLY__ */
#endif /* _ASM_MICROBLAZE_SIGNAL_H */
=======
#include <asm-generic/signal.h>
>>>>>>> 80ffb3cc
<|MERGE_RESOLUTION|>--- conflicted
+++ resolved
@@ -1,169 +1 @@
-<<<<<<< HEAD
-/*
- * Copyright (C) 2006 Atmark Techno, Inc.
- *	Yasushi SHOJI <yashi@atmark-techno.com>
- *	Tetsuya OHKAWA <tetsuya@atmark-techno.com>
- *
- * This file is subject to the terms and conditions of the GNU General Public
- * License. See the file "COPYING" in the main directory of this archive
- * for more details.
- */
-
-#ifndef _ASM_MICROBLAZE_SIGNAL_H
-#define _ASM_MICROBLAZE_SIGNAL_H
-
-#define SIGHUP		1
-#define SIGINT		2
-#define SIGQUIT		3
-#define SIGILL		4
-#define SIGTRAP		5
-#define SIGABRT		6
-#define SIGIOT		6
-#define SIGBUS		7
-#define SIGFPE		8
-#define SIGKILL		9
-#define SIGUSR1		10
-#define SIGSEGV		11
-#define SIGUSR2		12
-#define SIGPIPE		13
-#define SIGALRM		14
-#define SIGTERM		15
-#define SIGSTKFLT	16
-#define SIGCHLD		17
-#define SIGCONT		18
-#define SIGSTOP		19
-#define SIGTSTP		20
-#define SIGTTIN		21
-#define SIGTTOU		22
-#define SIGURG		23
-#define SIGXCPU		24
-#define SIGXFSZ		25
-#define SIGVTALRM	26
-#define SIGPROF		27
-#define SIGWINCH	28
-#define SIGIO		29
-#define SIGPOLL		SIGIO
-/*
-#define SIGLOST		29
-*/
-#define SIGPWR		30
-#define SIGSYS		31
-#define	SIGUNUSED	31
-
-/* These should not be considered constants from userland. */
-#define SIGRTMIN	32
-#define SIGRTMAX	_NSIG
-
-/*
- * SA_FLAGS values:
- *
- * SA_ONSTACK indicates that a registered stack_t will be used.
- * SA_RESTART flag to get restarting signals (which were the default long ago)
- * SA_NOCLDSTOP flag to turn off SIGCHLD when children stop.
- * SA_RESETHAND clears the handler when the signal is delivered.
- * SA_NOCLDWAIT flag on SIGCHLD to inhibit zombies.
- * SA_NODEFER prevents the current signal from being masked in the handler.
- *
- * SA_ONESHOT and SA_NOMASK are the historical Linux names for the Single
- * Unix names RESETHAND and NODEFER respectively.
- */
-#define SA_NOCLDSTOP	0x00000001
-#define SA_NOCLDWAIT	0x00000002
-#define SA_SIGINFO	0x00000004
-#define SA_ONSTACK	0x08000000
-#define SA_RESTART	0x10000000
-#define SA_NODEFER	0x40000000
-#define SA_RESETHAND	0x80000000
-
-#define SA_NOMASK	SA_NODEFER
-#define SA_ONESHOT	SA_RESETHAND
-
-#define SA_RESTORER	0x04000000
-
-/*
- * sigaltstack controls
- */
-#define SS_ONSTACK	1
-#define SS_DISABLE	2
-
-#define MINSIGSTKSZ	2048
-#define SIGSTKSZ	8192
-
-# ifndef __ASSEMBLY__
-# include <linux/types.h>
-# include <asm-generic/signal-defs.h>
-
-/* Avoid too many header ordering problems. */
-struct siginfo;
-
-#  ifdef __KERNEL__
-/*
- * Most things should be clean enough to redefine this at will, if care
- * is taken to make libc match.
- */
-#  define _NSIG		64
-#  define _NSIG_BPW	32
-#  define _NSIG_WORDS	(_NSIG / _NSIG_BPW)
-
-typedef unsigned long old_sigset_t; /* at least 32 bits */
-
-typedef struct {
-	unsigned long sig[_NSIG_WORDS];
-} sigset_t;
-
-struct old_sigaction {
-	__sighandler_t sa_handler;
-	old_sigset_t sa_mask;
-	unsigned long sa_flags;
-	void (*sa_restorer)(void);
-};
-
-struct sigaction {
-	__sighandler_t sa_handler;
-	unsigned long sa_flags;
-	void (*sa_restorer)(void);
-	sigset_t sa_mask; /* mask last for extensibility */
-};
-
-struct k_sigaction {
-	struct sigaction sa;
-};
-
-#  include <asm/sigcontext.h>
-#  undef __HAVE_ARCH_SIG_BITOPS
-
-#  define ptrace_signal_deliver(regs, cookie) do { } while (0)
-
-#  else /* !__KERNEL__ */
-
-/* Here we must cater to libcs that poke about in kernel headers. */
-
-#  define NSIG		32
-typedef unsigned long sigset_t;
-
-struct sigaction {
-	union {
-	__sighandler_t _sa_handler;
-	void (*_sa_sigaction)(int, struct siginfo *, void *);
-	} _u;
-	sigset_t sa_mask;
-	unsigned long sa_flags;
-	void (*sa_restorer)(void);
-};
-
-#  define sa_handler	_u._sa_handler
-#  define sa_sigaction	_u._sa_sigaction
-
-#  endif /* __KERNEL__ */
-
-typedef struct sigaltstack {
-	void *ss_sp;
-	int ss_flags;
-	size_t ss_size;
-} stack_t;
-
-# endif /* __ASSEMBLY__ */
-#endif /* _ASM_MICROBLAZE_SIGNAL_H */
-=======
-#include <asm-generic/signal.h>
->>>>>>> 80ffb3cc
+#include <asm-generic/signal.h>